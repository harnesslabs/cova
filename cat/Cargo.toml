--- conflicted
+++ resolved
@@ -11,9 +11,4 @@
 version     = "0.1.0"
 
 [dependencies]
-<<<<<<< HEAD
-=======
-candle-core    = { workspace = true }
-harness-common = { workspace = true }
->>>>>>> 5b40328f
 harness-space  = { workspace = true }