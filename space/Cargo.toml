[package]
name = "harness-space"

authors     = ["Harness Labs"]
description = "The library for topological and other spaces"
edition     = "2021"
keywords    = ["mathematics", "topology"]
license     = "AGPL-3.0"
readme      = "README.md"
repository  = "https://github.com/harness-labs/space"
version     = "0.1.1"

[dependencies]
harness-common = { workspace = true }
itertools      = { workspace = true }
<<<<<<< HEAD
num-traits     = { workspace = true }
thiserror      = { workspace = true }
=======
num-traits     = { workspace = true }
>>>>>>> 5b40328f
<|MERGE_RESOLUTION|>--- conflicted
+++ resolved
@@ -13,9 +13,5 @@
 [dependencies]
 harness-common = { workspace = true }
 itertools      = { workspace = true }
-<<<<<<< HEAD
 num-traits     = { workspace = true }
-thiserror      = { workspace = true }
-=======
-num-traits     = { workspace = true }
->>>>>>> 5b40328f
+thiserror      = { workspace = true }